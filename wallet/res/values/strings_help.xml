--- conflicted
+++ resolved
@@ -4,16 +4,11 @@
 	<string name="help_wallet">
 <![CDATA[
 		<p>
-<<<<<<< HEAD
-			The upper left part of the screen displays your selected digitalcoin address that other people need to know in order to send you digitalcoins.
-			Tap to change the address.
-=======
-			The upper left part of the screen displays your balance in Bitcoins and one selected national currency.
+			The upper left part of the screen displays your balance in GroestlCoins and one selected national currency.
 			Tap to go to the list of national currencies, and tap on one of the currencies to select it as default.
->>>>>>> d3435625
 		</p>
 		<p>
-			The QR code on the right contains your digitalcoin address and can be used for scanning by another party.
+			The QR code on the right contains your GroestlCoin address and can be used for scanning by another party.
 			Tap on the QR code to get a larger version of it.
 		</p>
 		<p>
@@ -31,15 +26,15 @@
 	<string name="help_request_coins">
 <![CDATA[
 		<p>
-			Using this dialog, you can request coins from another person (who should already have installed digitalcoin Wallet).
+			Using this dialog, you can request coins from another person (who should already have installed GroestlCoin Wallet).
 		</p>
 		<p>
-			First, you can enter an amount of digitalcoins to request.
+			First, you can enter an amount of GroestlCoins to request.
 		</p>
 		<p>
 			Then, you either have the generated QR code scanned by the other person.
 			Or, you can send your request to a remote person with the share button in the action bar.
-			The other person will have to click the digitalcoin URL.
+			The other person will have to click the GroestlCoin URL.
 		</p>
 		<p>
 			Either way, the other person will be presented a dialog for sending coins with all fields pre-populated.
@@ -51,15 +46,15 @@
 <![CDATA[
 		<p>
 			You have initiated the process of sending coins.
-			You came here either through the main screen or by clicking on a digitalcoin URL in your mobile browser.
+			You came here either through the main screen or by clicking on a GroestlCoin URL in your mobile browser.
 		</p>
 		<p>
-			First, you enter the digitalcoin address to pay to.
+			First, you enter the GroestlCoin address to pay to.
 			The address will autocomplete from known entries in your address book.
-			You can also scan QR codes with digitalcoin addresses or digitalcoin requests by pressing the QR button in the action bar.
+			You can also scan QR codes with GroestlCoin addresses or GroestlCoin requests by pressing the QR button in the action bar.
 		</p>
 		<p>
-			Next, you can see how many digitalcoins you can spend at the moment.
+			Next, you can see how many GroestlCoins you can spend at the moment.
 			Any difference to the balance from the main screen is still unconfirmed and can thus not yet be spent.
 		</p>
 		<p>
@@ -67,7 +62,7 @@
 		</p>
 		<p>
 			You can enter a payment while being offline.
-			It will be sent on next restart of digitalcoin Wallet.
+			It will be sent on next restart of GroestlCoin Wallet.
 			If you want a payment to be processed as fast as possible, make sure you are well connected (i.e. on a WLAN).
 		</p>
 		<p>
@@ -83,8 +78,8 @@
 			<b>Important safety notes:</b>
 		</p>
 		<p>
-			digitalcoins are stored on the device.
-			<b>If you lose it, you\'ll lose your digitalcoins.</b>
+			GroestlCoins are stored on the device.
+			<b>If you lose it, you\'ll lose your GroestlCoins.</b>
 		</p>
 		<p>
 			This means you need to <b>back up your wallet</b>!
@@ -92,12 +87,12 @@
 			Keep your backup safe and remember the password.
 		</p>
 		<p>
-			<b>Before uninstalling</b> (or clearing app data/wiping your device), <b>transfer your digitalcoins to another wallet</b>.
-			Remaining digitalcoins will be lost.
+			<b>Before uninstalling</b> (or clearing app data/wiping your device), <b>transfer your GroestlCoins to another wallet</b>.
+			Remaining GroestlCoins will be lost.
 		</p>
 		<p>
 			<b>Payments are irreversible</b>.
-			If you send your digitalcoins into the void, there is almost no way to get them back.
+			If you send your GroestlCoins into the void, there is almost no way to get them back.
 		</p>
 		<p>
 			<b>Keep your mobile device safe!</b>
