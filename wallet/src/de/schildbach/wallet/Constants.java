/*
 * Copyright 2011-2014 the original author or authors.
 *
 * This program is free software: you can redistribute it and/or modify
 * it under the terms of the GNU General Public License as published by
 * the Free Software Foundation, either version 3 of the License, or
 * (at your option) any later version.
 *
 * This program is distributed in the hope that it will be useful,
 * but WITHOUT ANY WARRANTY; without even the implied warranty of
 * MERCHANTABILITY or FITNESS FOR A PARTICULAR PURPOSE.  See the
 * GNU General Public License for more details.
 *
 * You should have received a copy of the GNU General Public License
 * along with this program.  If not, see <http://www.gnu.org/licenses/>.
 */

package de.schildbach.wallet;

import java.io.File;
import java.nio.charset.Charset;

import android.os.Environment;
import android.text.format.DateUtils;

import com.google.bitcoin.core.NetworkParameters;
import com.google.bitcoin.params.MainNetParams;
import com.google.bitcoin.params.TestNet3Params;
import com.google.bitcoin.core.CoinDefinition;
import de.schildbach.wallet.digitalcoin.R;


<<<<<<< HEAD
=======
import de.schildbach.wallet.R;
>>>>>>> 9b292a1f

/**
 * @author Andreas Schildbach
 */
public class Constants
{
	public static final boolean TEST = R.class.getPackage().getName().contains("_test");

	public static final NetworkParameters NETWORK_PARAMETERS = TEST ? TestNet3Params.get() : MainNetParams.get();
	private static final String FILENAME_NETWORK_SUFFIX = NETWORK_PARAMETERS.getId().equals(NetworkParameters.ID_MAINNET) ? "" : "-testnet";

	public static final String WALLET_FILENAME_PROTOBUF = "wallet-protobuf" + FILENAME_NETWORK_SUFFIX;

	public static final String WALLET_KEY_BACKUP_BASE58 = "key-backup-base58" + FILENAME_NETWORK_SUFFIX;
	public static final String WALLET_KEY_BACKUP_PROTOBUF = "key-backup-protobuf" + FILENAME_NETWORK_SUFFIX;

	public static final File EXTERNAL_WALLET_BACKUP_DIR = Environment.getExternalStoragePublicDirectory(Environment.DIRECTORY_DOWNLOADS);
	public static final String EXTERNAL_WALLET_KEY_BACKUP = CoinDefinition.coinName +"-wallet-keys" + FILENAME_NETWORK_SUFFIX;

	public static final String BLOCKCHAIN_FILENAME = "blockchain" + FILENAME_NETWORK_SUFFIX;

	public static final String CHECKPOINTS_FILENAME = "checkpoints" + FILENAME_NETWORK_SUFFIX;

	private static final String EXPLORE_BASE_URL_PROD = CoinDefinition.BLOCKEXPLORER_BASE_URL_PROD;
	private static final String EXPLORE_BASE_URL_TEST = CoinDefinition.BLOCKEXPLORER_BASE_URL_TEST;
	public static final String EXPLORE_BASE_URL = NETWORK_PARAMETERS.getId().equals(NetworkParameters.ID_MAINNET) ? EXPLORE_BASE_URL_PROD
			: EXPLORE_BASE_URL_TEST;
    public static final String EXPLORE_ADDRESS_PATH  = CoinDefinition.BLOCKEXPLORER_ADDRESS_PATH;
    public static final String EXPLORE_TRANSACTION_PATH  = CoinDefinition.BLOCKEXPLORER_TRANSACTION_PATH;
    public static final String EXPLORE_BLOCK_PATH  = CoinDefinition.BLOCKEXPLORER_BLOCK_PATH;

<<<<<<< HEAD
	public static final String MIMETYPE_PAYMENTREQUEST = "application/"+ CoinDefinition.coinTicker.toLowerCase() +"-paymentrequest"; // BIP 71
	public static final String MIMETYPE_PAYMENT = "application/"+ CoinDefinition.coinTicker.toLowerCase() +"-payment"; // BIP 71
	public static final String MIMETYPE_PAYMENTACK = "application/"+ CoinDefinition.coinTicker.toLowerCase() +"-paymentack"; // BIP 71
	public static final String MIMETYPE_TRANSACTION = "application/x-" + CoinDefinition.coinTicker.toLowerCase() + "tx";
=======
	public static final String MIMETYPE_TRANSACTION = "application/x-btctx";
	public static final String MIMETYPE_BACKUP_PRIVATE_KEYS = "x-bitcoin/private-keys";
>>>>>>> 9b292a1f

	public static final int MAX_NUM_CONFIRMATIONS = 7;
	public static final String USER_AGENT = CoinDefinition.coinName +" Wallet";
	public static final String DEFAULT_EXCHANGE_CURRENCY = "USD";
	public static final int WALLET_OPERATION_STACK_SIZE = 256 * 1024;
	public static final long BLOCKCHAIN_STATE_BROADCAST_THROTTLE_MS = DateUtils.SECOND_IN_MILLIS;
	public static final long BLOCKCHAIN_UPTODATE_THRESHOLD_MS = DateUtils.HOUR_IN_MILLIS;


	public static final String CURRENCY_CODE_BTC = CoinDefinition.coinTicker;//"BTC";
	public static final String CURRENCY_CODE_MBTC = "m" + CoinDefinition.coinTicker;//"BTC";

	public static final char CHAR_HAIR_SPACE = '\u200a';
	public static final char CHAR_THIN_SPACE = '\u2009';
	public static final char CHAR_ALMOST_EQUAL_TO = '\u2248';
	public static final char CHAR_CHECKMARK = '\u2713';
	public static final String CURRENCY_PLUS_SIGN = "+" + CHAR_THIN_SPACE;
	public static final String CURRENCY_MINUS_SIGN = "-" + CHAR_THIN_SPACE;
	public static final String PREFIX_ALMOST_EQUAL_TO = Character.toString(CHAR_ALMOST_EQUAL_TO) + CHAR_THIN_SPACE;
	public static final int ADDRESS_FORMAT_GROUP_SIZE = 4;
	public static final int ADDRESS_FORMAT_LINE_SIZE = 12;

	public static final int BTC_MAX_PRECISION = 8;
	public static final int MBTC_MAX_PRECISION = 5;
	public static final int LOCAL_PRECISION = 8;        //altcoins need more digits in BTC

	public static final String DONATION_ADDRESS = CoinDefinition.DONATION_ADDRESS;
	public static final String REPORT_EMAIL = "hashengineeringsolutions@gmail.com";

	public static final String REPORT_SUBJECT_ISSUE = "Reported issue";
	public static final String REPORT_SUBJECT_CRASH = "Crash report";

	public static final String LICENSE_URL = "http://www.gnu.org/licenses/gpl-3.0.txt";
    public static final String FORKED_FROM_SOURCE = "based on bitcoin-wallet 3.31\n";
    public static final String FORKED_FROM_SOURCE_BITCOINJ = "based on bitcoinj 0.12\n";
	public static final String SOURCE_URL = "https://github.com/HashEngineering/" + CoinDefinition.coinName.toLowerCase() + "-wallet";
	public static final String BINARY_URL = "https://github.com/HashEngineering/"+ CoinDefinition.coinName.toLowerCase() +"-wallet/releases";
	public static final String CREDITS_BITCOINJ_URL = "https://github.com/HashEngineering/" + CoinDefinition.coinName.toLowerCase() + "j";
	public static final String CREDITS_ZXING_URL = "http://code.google.com/p/zxing/";
    public static final String CREDITS_WEBSITE_URL = "http://digitalcoin.co/";
    public static final String CREDITS_FORUM_URL = "http://digitalcoin.co/forums/";
	public static final String CREDITS_ICON_URL = "https://bitcointalk.org/index.php?action=profile;u=2062";

	public static final String AUTHOR_TWITTER_URL = "https://twitter.com/#!/HashEngineering";
	public static final String AUTHOR_GOOGLEPLUS_URL = "https://profiles.google.com/HashEngineering";

	public static final String COMMUNITY_GOOGLEPLUS_URL = "https://plus.google.com/communities/105515929887248493912";

	public static final String MARKET_APP_URL = "market://details?id=%s";
	public static final String WEBMARKET_APP_URL = "https://play.google.com/store/apps/details?id=%s";
	public static final String MARKET_PUBLISHER_URL = "market://search?q=pub:\"HashEngineering\"";

	public static final String VERSION_URL = "http://wallet.schildbach.de/version";
	public static final int HTTP_TIMEOUT_MS = 15 * (int) DateUtils.SECOND_IN_MILLIS;

	public static final long LAST_USAGE_THRESHOLD_JUST_MS = DateUtils.HOUR_IN_MILLIS;
	public static final long LAST_USAGE_THRESHOLD_RECENTLY_MS = 2 * DateUtils.DAY_IN_MILLIS;

	public static final int SDK_JELLY_BEAN = 16;
	public static final int SDK_JELLY_BEAN_MR2 = 18;

	public static final int MEMORY_CLASS_LOWEND = 48;

	public static final Charset UTF_8 = Charset.forName("UTF-8");
	public static final Charset US_ASCII = Charset.forName("US-ASCII");
}<|MERGE_RESOLUTION|>--- conflicted
+++ resolved
@@ -29,12 +29,6 @@
 import com.google.bitcoin.core.CoinDefinition;
 import de.schildbach.wallet.digitalcoin.R;
 
-
-<<<<<<< HEAD
-=======
-import de.schildbach.wallet.R;
->>>>>>> 9b292a1f
-
 /**
  * @author Andreas Schildbach
  */
@@ -65,15 +59,13 @@
     public static final String EXPLORE_TRANSACTION_PATH  = CoinDefinition.BLOCKEXPLORER_TRANSACTION_PATH;
     public static final String EXPLORE_BLOCK_PATH  = CoinDefinition.BLOCKEXPLORER_BLOCK_PATH;
 
-<<<<<<< HEAD
-	public static final String MIMETYPE_PAYMENTREQUEST = "application/"+ CoinDefinition.coinTicker.toLowerCase() +"-paymentrequest"; // BIP 71
-	public static final String MIMETYPE_PAYMENT = "application/"+ CoinDefinition.coinTicker.toLowerCase() +"-payment"; // BIP 71
-	public static final String MIMETYPE_PAYMENTACK = "application/"+ CoinDefinition.coinTicker.toLowerCase() +"-paymentack"; // BIP 71
+
+	//public static final String MIMETYPE_PAYMENTREQUEST = "application/"+ CoinDefinition.coinTicker.toLowerCase() +"-paymentrequest"; // BIP 71
+	//public static final String MIMETYPE_PAYMENT = "application/"+ CoinDefinition.coinTicker.toLowerCase() +"-payment"; // BIP 71
+	//public static final String MIMETYPE_PAYMENTACK = "application/"+ CoinDefinition.coinTicker.toLowerCase() +"-paymentack"; // BIP 71
 	public static final String MIMETYPE_TRANSACTION = "application/x-" + CoinDefinition.coinTicker.toLowerCase() + "tx";
-=======
-	public static final String MIMETYPE_TRANSACTION = "application/x-btctx";
-	public static final String MIMETYPE_BACKUP_PRIVATE_KEYS = "x-bitcoin/private-keys";
->>>>>>> 9b292a1f
+	public static final String MIMETYPE_BACKUP_PRIVATE_KEYS = "x-"+CoinDefinition.coinName.toLowerCase()+"/private-keys";
+
 
 	public static final int MAX_NUM_CONFIRMATIONS = 7;
 	public static final String USER_AGENT = CoinDefinition.coinName +" Wallet";
