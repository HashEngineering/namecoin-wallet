/*
 * Copyright 2011-2013 the original author or authors.
 *
 * This program is free software: you can redistribute it and/or modify
 * it under the terms of the GNU General Public License as published by
 * the Free Software Foundation, either version 3 of the License, or
 * (at your option) any later version.
 *
 * This program is distributed in the hope that it will be useful,
 * but WITHOUT ANY WARRANTY; without even the implied warranty of
 * MERCHANTABILITY or FITNESS FOR A PARTICULAR PURPOSE.  See the
 * GNU General Public License for more details.
 *
 * You should have received a copy of the GNU General Public License
 * along with this program.  If not, see <http://www.gnu.org/licenses/>.
 */

package de.schildbach.wallet;

import java.io.File;
import java.nio.charset.Charset;

import android.os.Environment;
import android.text.format.DateUtils;

import com.google.bitcoin.core.NetworkParameters;
import com.google.bitcoin.params.MainNetParams;
import com.google.bitcoin.params.TestNet3Params;
import com.google.bitcoin.core.CoinDefinition;

<<<<<<< HEAD
import de.schildbach.wallet.digitalcoin.R;
=======
import de.schildbach.wallet.R;
>>>>>>> f796d953

/**
 * @author Andreas Schildbach
 */
public class Constants
{
	public static final boolean TEST = R.class.getPackage().getName().contains("_test");

	public static final NetworkParameters NETWORK_PARAMETERS = TEST ? TestNet3Params.get() : MainNetParams.get();
	private static final String FILENAME_NETWORK_SUFFIX = NETWORK_PARAMETERS.getId().equals(NetworkParameters.ID_MAINNET) ? "" : "-testnet";

	public static final String WALLET_FILENAME = "wallet" + FILENAME_NETWORK_SUFFIX;

	public static final String WALLET_FILENAME_PROTOBUF = "wallet-protobuf" + FILENAME_NETWORK_SUFFIX;

	public static final String WALLET_KEY_BACKUP_BASE58 = "key-backup-base58" + FILENAME_NETWORK_SUFFIX;

	public static final File EXTERNAL_WALLET_BACKUP_DIR = Environment.getExternalStoragePublicDirectory(Environment.DIRECTORY_DOWNLOADS);
	public static final String EXTERNAL_WALLET_KEY_BACKUP = CoinDefinition.coinName +"-wallet-keys" + FILENAME_NETWORK_SUFFIX;

	public static final String BLOCKCHAIN_FILENAME = "blockchain" + FILENAME_NETWORK_SUFFIX;

	public static final String CHECKPOINTS_FILENAME = "checkpoints" + FILENAME_NETWORK_SUFFIX;

	private static final String BLOCKEXPLORER_BASE_URL_PROD = CoinDefinition.BLOCKEXPLORER_BASE_URL_PROD;
	private static final String BLOCKEXPLORER_BASE_URL_TEST = CoinDefinition.BLOCKEXPLORER_BASE_URL_TEST;
	public static final String BLOCKEXPLORER_BASE_URL = NETWORK_PARAMETERS.getId().equals(NetworkParameters.ID_MAINNET) ? BLOCKEXPLORER_BASE_URL_PROD
			: BLOCKEXPLORER_BASE_URL_TEST;

	public static final String MIMETYPE_TRANSACTION = "application/x-" + CoinDefinition.coinTicker.toLowerCase() + "tx";

	public static final int MAX_NUM_CONFIRMATIONS = 7;
	public static final String USER_AGENT = CoinDefinition.coinName +" Wallet";
	public static final String DEFAULT_EXCHANGE_CURRENCY = "USD";
	public static final int WALLET_OPERATION_STACK_SIZE = 256 * 1024;
	public static final long BLOCKCHAIN_STATE_BROADCAST_THROTTLE_MS = DateUtils.SECOND_IN_MILLIS;
	public static final long BLOCKCHAIN_UPTODATE_THRESHOLD_MS = DateUtils.HOUR_IN_MILLIS;

<<<<<<< HEAD
	public static final String CURRENCY_CODE_BITCOIN = CoinDefinition.coinTicker;
=======
	public static final String CURRENCY_CODE_BTC = "BTC";
	public static final String CURRENCY_CODE_MBTC = "mBTC";
>>>>>>> f796d953
	public static final char CHAR_HAIR_SPACE = '\u200a';
	public static final char CHAR_THIN_SPACE = '\u2009';
	public static final char CHAR_ALMOST_EQUAL_TO = '\u2248';
	public static final String CURRENCY_PLUS_SIGN = "+" + CHAR_THIN_SPACE;
	public static final String CURRENCY_MINUS_SIGN = "-" + CHAR_THIN_SPACE;
	public static final String PREFIX_ALMOST_EQUAL_TO = Character.toString(CHAR_ALMOST_EQUAL_TO) + CHAR_THIN_SPACE;
	public static final int ADDRESS_FORMAT_GROUP_SIZE = 4;
	public static final int ADDRESS_FORMAT_LINE_SIZE = 12;

	public static final int BTC_MAX_PRECISION = 8;
	public static final int MBTC_MAX_PRECISION = 5;
	public static final int LOCAL_PRECISION = 4;

	public static final String DONATION_ADDRESS = CoinDefinition.DONATION_ADDRESS;
	public static final String REPORT_EMAIL = "hashengineeringsolutions@gmail.com";
	public static final String REPORT_SUBJECT_ISSUE = "Reported issue";
	public static final String REPORT_SUBJECT_CRASH = "Crash report";

	public static final String LICENSE_URL = "http://www.gnu.org/licenses/gpl-3.0.txt";
    public static final String FORKED_FROM_SOURCE = "based on bitcoin-wallet 3.23\n";
	public static final String SOURCE_URL = "https://github.com/HashEngineering/" + CoinDefinition.coinName + "-wallet";
	public static final String BINARY_URL = "http://code.google.com/p/bitcoin-wallet/downloads/list";
	public static final String CREDITS_BITCOINJ_URL = "https://github.com/HashEngineering/" + CoinDefinition.coinName + "j";
	public static final String CREDITS_ZXING_URL = "http://code.google.com/p/zxing/";
    public static final String CREDITS_WEBSITE_URL = "http://digitalcoin.co/";
    public static final String CREDITS_FORUM_URL = "http://digitalcoin.co/forums/";
	public static final String CREDITS_ICON_URL = "https://bitcointalk.org/index.php?action=profile;u=2062";
<<<<<<< HEAD
	public static final String AUTHOR_TWITTER_URL = "https://twitter.com/#!/HashEngineering";
	public static final String AUTHOR_GOOGLEPLUS_URL = "https://profiles.google.com/HashEngineering";
=======
	public static final String AUTHOR_TWITTER_URL = "https://twitter.com/#!/bitcoin_wallet";
	public static final String AUTHOR_GOOGLEPLUS_URL = "https://profiles.google.com/andreas.schildbach";
	public static final String COMMUNITY_GOOGLEPLUS_URL = "https://plus.google.com/communities/105515929887248493912";
>>>>>>> f796d953
	public static final String MARKET_APP_URL = "market://details?id=%s";
	public static final String WEBMARKET_APP_URL = "https://play.google.com/store/apps/details?id=%s";
	public static final String MARKET_PUBLISHER_URL = "market://search?q=pub:\"HashEngineering\"";

	public static final String VERSION_URL = "http://wallet.schildbach.de/version";
	public static final int HTTP_TIMEOUT_MS = 15 * (int) DateUtils.SECOND_IN_MILLIS;

	public static final String PREFS_KEY_LAST_VERSION = "last_version";
	public static final String PREFS_KEY_LAST_USED = "last_used";
	public static final String PREFS_KEY_BEST_CHAIN_HEIGHT_EVER = "best_chain_height_ever";
	public static final String PREFS_KEY_ALERT_OLD_SDK_DISMISSED = "alert_old_sdk_dismissed";
	public static final String PREFS_KEY_REMIND_BACKUP = "remind_backup";

	public static final String PREFS_KEY_CONNECTIVITY_NOTIFICATION = "connectivity_notification";
	public static final String PREFS_KEY_SELECTED_ADDRESS = "selected_address";
	public static final String PREFS_KEY_EXCHANGE_CURRENCY = "exchange_currency";
	public static final String PREFS_KEY_TRUSTED_PEER = "trusted_peer";
	public static final String PREFS_KEY_TRUSTED_PEER_ONLY = "trusted_peer_only";
	public static final String PREFS_KEY_LABS_BLUETOOTH_OFFLINE_TRANSACTIONS = "labs_bluetooth_offline_transactions";
	public static final String PREFS_KEY_BTC_PRECISION = "btc_precision";
	public static final String PREFS_DEFAULT_BTC_PRECISION = "4";
	public static final String PREFS_KEY_DISCLAIMER = "disclaimer";

	public static final long LAST_USAGE_THRESHOLD_JUST_MS = DateUtils.HOUR_IN_MILLIS;
	public static final long LAST_USAGE_THRESHOLD_RECENTLY_MS = 2 * DateUtils.DAY_IN_MILLIS;

	public static final int SDK_JELLY_BEAN = 16;

	public static final int MEMORY_CLASS_LOWEND = 48;

	public static final Charset UTF_8 = Charset.forName("UTF-8");
	public static final Charset US_ASCII = Charset.forName("US-ASCII");
}<|MERGE_RESOLUTION|>--- conflicted
+++ resolved
@@ -28,11 +28,8 @@
 import com.google.bitcoin.params.TestNet3Params;
 import com.google.bitcoin.core.CoinDefinition;
 
-<<<<<<< HEAD
 import de.schildbach.wallet.digitalcoin.R;
-=======
-import de.schildbach.wallet.R;
->>>>>>> f796d953
+
 
 /**
  * @author Andreas Schildbach
@@ -71,12 +68,10 @@
 	public static final long BLOCKCHAIN_STATE_BROADCAST_THROTTLE_MS = DateUtils.SECOND_IN_MILLIS;
 	public static final long BLOCKCHAIN_UPTODATE_THRESHOLD_MS = DateUtils.HOUR_IN_MILLIS;
 
-<<<<<<< HEAD
-	public static final String CURRENCY_CODE_BITCOIN = CoinDefinition.coinTicker;
-=======
-	public static final String CURRENCY_CODE_BTC = "BTC";
-	public static final String CURRENCY_CODE_MBTC = "mBTC";
->>>>>>> f796d953
+
+	public static final String CURRENCY_CODE_BTC = CoinDefinition.coinTicker;//"BTC";
+	public static final String CURRENCY_CODE_MBTC = "m" + CoinDefinition.coinTicker;//"BTC";
+
 	public static final char CHAR_HAIR_SPACE = '\u200a';
 	public static final char CHAR_THIN_SPACE = '\u2009';
 	public static final char CHAR_ALMOST_EQUAL_TO = '\u2248';
@@ -104,14 +99,12 @@
     public static final String CREDITS_WEBSITE_URL = "http://digitalcoin.co/";
     public static final String CREDITS_FORUM_URL = "http://digitalcoin.co/forums/";
 	public static final String CREDITS_ICON_URL = "https://bitcointalk.org/index.php?action=profile;u=2062";
-<<<<<<< HEAD
+
 	public static final String AUTHOR_TWITTER_URL = "https://twitter.com/#!/HashEngineering";
 	public static final String AUTHOR_GOOGLEPLUS_URL = "https://profiles.google.com/HashEngineering";
-=======
-	public static final String AUTHOR_TWITTER_URL = "https://twitter.com/#!/bitcoin_wallet";
-	public static final String AUTHOR_GOOGLEPLUS_URL = "https://profiles.google.com/andreas.schildbach";
+
 	public static final String COMMUNITY_GOOGLEPLUS_URL = "https://plus.google.com/communities/105515929887248493912";
->>>>>>> f796d953
+
 	public static final String MARKET_APP_URL = "market://details?id=%s";
 	public static final String WEBMARKET_APP_URL = "https://play.google.com/store/apps/details?id=%s";
 	public static final String MARKET_PUBLISHER_URL = "market://search?q=pub:\"HashEngineering\"";
