--- conflicted
+++ resolved
@@ -27,16 +27,10 @@
 import android.os.Build;
 import android.os.Environment;
 import android.text.format.DateUtils;
-<<<<<<< HEAD
 
-import com.google.bitcoin.core.NetworkParameters;
-import com.google.bitcoin.params.MainNetParams;
-import com.google.bitcoin.params.TestNet3Params;
-import com.google.bitcoin.core.CoinDefinition;
-import hashengineering.digitalcoin.wallet.R;
-=======
-import de.schildbach.wallet_test.R;
->>>>>>> d3435625
+
+import org.bitcoinj.core.CoinDefinition;
+import hashengineering.groestlcoin.wallet.R;
 
 /**
  * @author Andreas Schildbach
@@ -121,8 +115,6 @@
 
 	public static final String DEFAULT_EXCHANGE_CURRENCY = "USD";
 
-<<<<<<< HEAD
-
     /** Currency code for base 1 Bitcoin. */
 	public static final String CURRENCY_CODE_BTC = CoinDefinition.coinTicker;
 
@@ -136,13 +128,6 @@
 
 	/** Recipient e-mail address for reports. */
 	public static final String REPORT_EMAIL = "hashengineeringsolutions@gmail.com";;
-=======
-	/** Donation address for tip/donate action. */
-	public static final String DONATION_ADDRESS = "18CK5k1gajRKKSC7yVSTXT9LUzbheh1XY4";
-
-	/** Recipient e-mail address for reports. */
-	public static final String REPORT_EMAIL = "bitcoin.wallet.developers@gmail.com";
->>>>>>> d3435625
 
 	/** Subject line for manually reported issues. */
 	public static final String REPORT_SUBJECT_ISSUE = "Reported issue";
@@ -160,20 +145,13 @@
 	public static final int ADDRESS_FORMAT_GROUP_SIZE = 4;
 	public static final int ADDRESS_FORMAT_LINE_SIZE = 12;
 
-<<<<<<< HEAD
+//<<<<<<< HEAD
 	public static final int BTC_MAX_PRECISION = 8;
-	public static final int MBTC_MAX_PRECISION = 5;
-
-	public static final int LOCAL_PRECISION = 8;        //altcoins need more digits in BTC
-
-	public static final int UBTC_MAX_PRECISION = 2;
 
 	public static final String LICENSE_URL = "http://www.gnu.org/licenses/gpl-3.0.txt";
 
-    public static final String FORKED_FROM_SOURCE = "based on bitcoin-wallet 3.55\n";
+    public static final String FORKED_FROM_SOURCE = "based on bitcoin-wallet 4.14\n";
     public static final String FORKED_FROM_SOURCE_BITCOINJ = "based on bitcoinj 0.12\n";
-	public static final String SOURCE_URL = "https://github.com/HashEngineering/" + CoinDefinition.coinName.toLowerCase() + "-wallet";
-	public static final String BINARY_URL = "https://github.com/HashEngineering/"+ CoinDefinition.coinName.toLowerCase() +"-wallet/releases";
 	public static final String CREDITS_BITCOINJ_URL = "https://github.com/HashEngineering/" + CoinDefinition.coinName.toLowerCase() + "j";
 	public static final String CREDITS_ZXING_URL = "http://code.google.com/p/zxing/";
     public static final String CREDITS_WEBSITE_URL = "http://digitalcoin.co/";
@@ -186,17 +164,16 @@
 
 	public static final String COMMUNITY_GOOGLEPLUS_URL = "https://plus.google.com/communities/105515929887248493912";
 
-	public static final String MARKET_APP_URL = "market://details?id=%s";
-	public static final String WEBMARKET_APP_URL = "https://play.google.com/store/apps/details?id=%s";
+
 	public static final String MARKET_PUBLISHER_URL = "market://search?q=pub:\"Hash Engineering Solutions\"";
-=======
+//=======
 	public static final MonetaryFormat LOCAL_FORMAT = new MonetaryFormat().noCode().minDecimals(2).optionalDecimals();
 
-	public static final String SOURCE_URL = "https://github.com/schildbach/bitcoin-wallet";
-	public static final String BINARY_URL = "https://github.com/schildbach/bitcoin-wallet/releases";
-	public static final String MARKET_APP_URL = "market://details?id=%s";
-	public static final String WEBMARKET_APP_URL = "https://play.google.com/store/apps/details?id=%s";
->>>>>>> d3435625
+    public static final String SOURCE_URL = "https://github.com/HashEngineering/" + CoinDefinition.coinName.toLowerCase() + "-wallet";
+    public static final String BINARY_URL = "https://github.com/HashEngineering/"+ CoinDefinition.coinName.toLowerCase() +"-wallet/releases";
+
+    public static final String MARKET_APP_URL = "market://details?id=%s";
+    public static final String WEBMARKET_APP_URL = "https://play.google.com/store/apps/details?id=%s";//>>>>>>> origin/master
 
 	public static final int HTTP_TIMEOUT_MS = 15 * (int) DateUtils.SECOND_IN_MILLIS;
 	public static final int PEER_TIMEOUT_MS = 15 * (int) DateUtils.SECOND_IN_MILLIS;
