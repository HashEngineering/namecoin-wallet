/*
 * Copyright 2014 the original author or authors.
 *
 * This program is free software: you can redistribute it and/or modify
 * it under the terms of the GNU General Public License as published by
 * the Free Software Foundation, either version 3 of the License, or
 * (at your option) any later version.
 *
 * This program is distributed in the hope that it will be useful,
 * but WITHOUT ANY WARRANTY; without even the implied warranty of
 * MERCHANTABILITY or FITNESS FOR A PARTICULAR PURPOSE.  See the
 * GNU General Public License for more details.
 *
 * You should have received a copy of the GNU General Public License
 * along with this program.  If not, see <http://www.gnu.org/licenses/>.
 */

package de.schildbach.wallet.ui.send;

import java.io.BufferedInputStream;
import java.io.IOException;
import java.io.InputStreamReader;
import java.io.Reader;
import java.net.HttpURLConnection;
import java.net.URL;
import java.util.Collection;
import java.util.HashMap;
import java.util.Map;

import javax.annotation.CheckForNull;
import javax.annotation.Nonnull;
import javax.annotation.Nullable;

<<<<<<< HEAD
import com.google.bitcoin.core.*;
=======
import org.bitcoinj.core.Address;
import org.bitcoinj.core.Coin;
import org.bitcoinj.core.NetworkParameters;
import org.bitcoinj.core.Sha256Hash;
import org.bitcoinj.core.Transaction;
import org.bitcoinj.core.TransactionConfidence.ConfidenceType;
import org.bitcoinj.core.TransactionOutput;
>>>>>>> d3435625
import org.json.JSONArray;
import org.json.JSONException;
import org.json.JSONObject;
import org.slf4j.Logger;
import org.slf4j.LoggerFactory;

import android.os.Handler;
import android.os.Looper;

<<<<<<< HEAD
import com.google.bitcoin.core.TransactionConfidence.ConfidenceType;
=======
>>>>>>> d3435625
import com.google.common.base.Charsets;
import com.google.common.io.BaseEncoding;

import de.schildbach.wallet.Constants;
import de.schildbach.wallet.util.Io;
import hashengineering.digitalcoin.wallet.R;

/**
 * @author Andreas Schildbach
 */
public final class RequestWalletBalanceTask
{
	private final Handler backgroundHandler;
	private final Handler callbackHandler;
	private final ResultCallback resultCallback;
	@CheckForNull
	private final String userAgent;

	private static final Logger log = LoggerFactory.getLogger(RequestWalletBalanceTask.class);

	private final BaseEncoding HEX = BaseEncoding.base16().lowerCase();

	public interface ResultCallback
	{
		void onResult(Collection<Transaction> transactions);

		void onFail(int messageResId, Object... messageArgs);
	}

	public RequestWalletBalanceTask(@Nonnull final Handler backgroundHandler, @Nonnull final ResultCallback resultCallback,
			@Nullable final String userAgent)
	{
		this.backgroundHandler = backgroundHandler;
		this.callbackHandler = new Handler(Looper.myLooper());
		this.resultCallback = resultCallback;
		this.userAgent = userAgent;
	}

	public void requestWalletBalance(final Address... addresses)
	{
		backgroundHandler.post(new Runnable()
		{
			@Override
			public void run()
			{
				final StringBuilder url = new StringBuilder(Constants.BITEASY_API_URL);
                if(CoinDefinition.UnspentAPI != CoinDefinition.UnspentAPIType.Blockr)
                {
                    url.append("unspent-outputs");
				    url.append("?per_page=MAX");
				    for (final Address address : addresses)
					    url.append("&address[]=").append(address.toString());
                }
                else
                {
                    int i = 0;
                    for (final Address address : addresses)
                    {
                        if(i != 0)
                            url.append(",");
                        url.append(address.toString());
                        i++;
                    }
                }
				log.debug("trying to request wallet balance from {}", url);

				HttpURLConnection connection = null;
				Reader reader = null;

				try
				{
					connection = (HttpURLConnection) new URL(url.toString()).openConnection();

					connection.setInstanceFollowRedirects(false);
					connection.setConnectTimeout(Constants.HTTP_TIMEOUT_MS);
					connection.setReadTimeout(Constants.HTTP_TIMEOUT_MS);
					connection.setUseCaches(false);
					connection.setDoInput(true);
					connection.setDoOutput(false);

					connection.setRequestMethod("GET");
					if (userAgent != null)
						connection.addRequestProperty("User-Agent", userAgent);
					connection.connect();

					final int responseCode = connection.getResponseCode();
					if (responseCode == HttpURLConnection.HTTP_OK)
					{
						reader = new InputStreamReader(new BufferedInputStream(connection.getInputStream(), 1024), Charsets.UTF_8);
						final StringBuilder content = new StringBuilder();
						Io.copy(reader, content);

						final JSONObject json = new JSONObject(content.toString());
                        JSONArray jsonOutputs = null;
                        if(CoinDefinition.UnspentAPI != CoinDefinition.UnspentAPIType.Blockr)
                        {
                            final int status = json.getInt("status");
                            if (status != 200)
                                throw new IOException("api status " + status + " when fetching unspent outputs");

                            final JSONObject jsonData = json.getJSONObject("data");

                            final JSONObject jsonPagination = jsonData.getJSONObject("pagination");

                            if (!"false".equals(jsonPagination.getString("next_page")))
                                throw new IllegalStateException("result set too big");

                            jsonOutputs = jsonData.getJSONArray("outputs");
                        }
                        else
                        {
                            String success = json.getString("status");

                            if (!success.equals(success))
                                throw new IOException("api status " + "not successful" + " when fetching unspent outputs");

                            JSONObject dataJson = json.getJSONObject("data");
                            jsonOutputs = dataJson.getJSONArray("unspent");
                        }

						final Map<Sha256Hash, Transaction> transactions = new HashMap<Sha256Hash, Transaction>(jsonOutputs.length());

						for (int i = 0; i < jsonOutputs.length(); i++)
						{
							final JSONObject jsonOutput = jsonOutputs.getJSONObject(i);

<<<<<<< HEAD
                            Sha256Hash uxtoHash = null;
                            int uxtoIndex = 0;
                            byte[] uxtoScriptBytes = null;
                            BigInteger uxtoValue = null;

                            if(CoinDefinition.UnspentAPI != CoinDefinition.UnspentAPIType.Blockr)
                            {
                                if (jsonOutput.getInt("is_spent") != 0)
                                    throw new IllegalStateException("UXTO not spent");
                                uxtoHash = new Sha256Hash(jsonOutput.getString("transaction_hash"));
                                uxtoIndex = jsonOutput.getInt("transaction_index");
                                uxtoScriptBytes = HEX.decode(jsonOutput.getString("script_pub_key"));
                                uxtoValue = new BigInteger(jsonOutput.getString("value"));
                            }
                            else
                            {
                                uxtoHash = new Sha256Hash(jsonOutput.getString("tx"));
                                uxtoIndex = jsonOutput.getInt("n");
                                uxtoScriptBytes = HEX.decode(jsonOutput.getString("script"));
                                uxtoValue = BigInteger.valueOf((long)(Double.parseDouble(String.format("%.08f", jsonOutput.getDouble("amount")).replace(",", ".")) *100000000));
                                //jsonOutput.getInt("confirmations");
                            }
=======
							if (jsonOutput.getInt("is_spent") != 0)
								throw new IllegalStateException("UXTO not spent");

							final Sha256Hash uxtoHash = new Sha256Hash(jsonOutput.getString("transaction_hash"));
							final int uxtoIndex = jsonOutput.getInt("transaction_index");
							final byte[] uxtoScriptBytes = HEX.decode(jsonOutput.getString("script_pub_key"));
							final Coin uxtoValue = Coin.valueOf(Long.parseLong(jsonOutput.getString("value")));
>>>>>>> d3435625

							Transaction tx = transactions.get(uxtoHash);
							if (tx == null)
							{
								tx = new FakeTransaction(Constants.NETWORK_PARAMETERS, uxtoHash);
								tx.getConfidence().setConfidenceType(ConfidenceType.BUILDING);
								transactions.put(uxtoHash, tx);
							}

							if (tx.getOutputs().size() > uxtoIndex)
								throw new IllegalStateException("cannot reach index " + uxtoIndex + ", tx already has " + tx.getOutputs().size()
										+ " outputs");

							// fill with dummies
							while (tx.getOutputs().size() < uxtoIndex)
								tx.addOutput(new TransactionOutput(Constants.NETWORK_PARAMETERS, tx, Coin.NEGATIVE_SATOSHI, new byte[] {}));

							// add the real output
							final TransactionOutput output = new TransactionOutput(Constants.NETWORK_PARAMETERS, tx, uxtoValue, uxtoScriptBytes);
							tx.addOutput(output);
						}

						log.info("fetched unspent outputs from {}", url);

						onResult(transactions.values());
					}
					else
					{
						final String responseMessage = connection.getResponseMessage();

						log.info("got http error '{}: {}' from {}", responseCode, responseMessage, url);

						onFail(R.string.error_http, responseCode, responseMessage);
					}
				}
				catch (final JSONException x)
				{
					log.info("problem parsing json from " + url, x);

					onFail(R.string.error_parse, x.getMessage());
				}
				catch (final IOException x)
				{
					log.info("problem querying unspent outputs from " + url, x);

					onFail(R.string.error_io, x.getMessage());
				}
				finally
				{
					if (reader != null)
					{
						try
						{
							reader.close();
						}
						catch (final IOException x)
						{
							// swallow
						}
					}

					if (connection != null)
						connection.disconnect();
				}
			}
		});
	}

	protected void onResult(final Collection<Transaction> transactions)
	{
		callbackHandler.post(new Runnable()
		{
			@Override
			public void run()
			{
				resultCallback.onResult(transactions);
			}
		});
	}

	protected void onFail(final int messageResId, final Object... messageArgs)
	{
		callbackHandler.post(new Runnable()
		{
			@Override
			public void run()
			{
				resultCallback.onFail(messageResId, messageArgs);
			}
		});
	}

	private static class FakeTransaction extends Transaction
	{
		private final Sha256Hash hash;

		public FakeTransaction(final NetworkParameters params, final Sha256Hash hash)
		{
			super(params);
			this.hash = hash;
		}

		@Override
		public Sha256Hash getHash()
		{
			return hash;
		}
	}
}<|MERGE_RESOLUTION|>--- conflicted
+++ resolved
@@ -31,9 +31,7 @@
 import javax.annotation.Nonnull;
 import javax.annotation.Nullable;
 
-<<<<<<< HEAD
-import com.google.bitcoin.core.*;
-=======
+import org.bitcoinj.core.CoinDefinition;
 import org.bitcoinj.core.Address;
 import org.bitcoinj.core.Coin;
 import org.bitcoinj.core.NetworkParameters;
@@ -41,7 +39,7 @@
 import org.bitcoinj.core.Transaction;
 import org.bitcoinj.core.TransactionConfidence.ConfidenceType;
 import org.bitcoinj.core.TransactionOutput;
->>>>>>> d3435625
+
 import org.json.JSONArray;
 import org.json.JSONException;
 import org.json.JSONObject;
@@ -51,16 +49,13 @@
 import android.os.Handler;
 import android.os.Looper;
 
-<<<<<<< HEAD
-import com.google.bitcoin.core.TransactionConfidence.ConfidenceType;
-=======
->>>>>>> d3435625
+
 import com.google.common.base.Charsets;
 import com.google.common.io.BaseEncoding;
 
 import de.schildbach.wallet.Constants;
 import de.schildbach.wallet.util.Io;
-import hashengineering.digitalcoin.wallet.R;
+import hashengineering.groestlcoin.wallet.R;
 
 /**
  * @author Andreas Schildbach
@@ -181,11 +176,10 @@
 						{
 							final JSONObject jsonOutput = jsonOutputs.getJSONObject(i);
 
-<<<<<<< HEAD
                             Sha256Hash uxtoHash = null;
                             int uxtoIndex = 0;
                             byte[] uxtoScriptBytes = null;
-                            BigInteger uxtoValue = null;
+                            Coin uxtoValue = null;
 
                             if(CoinDefinition.UnspentAPI != CoinDefinition.UnspentAPIType.Blockr)
                             {
@@ -194,17 +188,17 @@
                                 uxtoHash = new Sha256Hash(jsonOutput.getString("transaction_hash"));
                                 uxtoIndex = jsonOutput.getInt("transaction_index");
                                 uxtoScriptBytes = HEX.decode(jsonOutput.getString("script_pub_key"));
-                                uxtoValue = new BigInteger(jsonOutput.getString("value"));
+                                uxtoValue = Coin.valueOf(jsonOutput.getLong("value"));
                             }
                             else
                             {
                                 uxtoHash = new Sha256Hash(jsonOutput.getString("tx"));
                                 uxtoIndex = jsonOutput.getInt("n");
                                 uxtoScriptBytes = HEX.decode(jsonOutput.getString("script"));
-                                uxtoValue = BigInteger.valueOf((long)(Double.parseDouble(String.format("%.08f", jsonOutput.getDouble("amount")).replace(",", ".")) *100000000));
+                                uxtoValue = Coin.valueOf((long)(Double.parseDouble(String.format("%.08f", jsonOutput.getDouble("amount")).replace(",", ".")) *100000000));
                                 //jsonOutput.getInt("confirmations");
                             }
-=======
+/*=======
 							if (jsonOutput.getInt("is_spent") != 0)
 								throw new IllegalStateException("UXTO not spent");
 
@@ -212,7 +206,7 @@
 							final int uxtoIndex = jsonOutput.getInt("transaction_index");
 							final byte[] uxtoScriptBytes = HEX.decode(jsonOutput.getString("script_pub_key"));
 							final Coin uxtoValue = Coin.valueOf(Long.parseLong(jsonOutput.getString("value")));
->>>>>>> d3435625
+*/
 
 							Transaction tx = transactions.get(uxtoHash);
 							if (tx == null)
