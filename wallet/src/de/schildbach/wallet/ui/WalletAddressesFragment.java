--- conflicted
+++ resolved
@@ -57,14 +57,9 @@
 import de.schildbach.wallet.util.BitmapFragment;
 import de.schildbach.wallet.util.Qr;
 import de.schildbach.wallet.util.WalletUtils;
-<<<<<<< HEAD
-
-import hashengineering.digitalcoin.wallet.R;
-
-=======
 import de.schildbach.wallet.util.WholeStringBuilder;
-import de.schildbach.wallet_test.R;
->>>>>>> d3435625
+import hashengineering.groestlcoin.wallet.R;
+
 
 /**
  * @author Andreas Schildbach
@@ -140,11 +135,11 @@
 	public void onCreateOptionsMenu(final Menu menu, final MenuInflater inflater)
 	{
         //Fixed menu item doubling on rotate in address screen - langerhans (https://github.com/langerhans/dogecoin-wallet-new)
-        if (menu.findItem(R.id.wallet_addresses_options_add) == null)
-        {
+        //if (menu.findItem(R.id.wallet_addresses_options_add) == null)
+        //{
             inflater.inflate(R.menu.wallet_addresses_fragment_options, menu);
             super.onCreateOptionsMenu(menu, inflater);
-        }
+        //}
 	}
 
 	@Override
