--- conflicted
+++ resolved
@@ -37,9 +37,7 @@
 import javax.annotation.Nonnull;
 import javax.annotation.Nullable;
 
-<<<<<<< HEAD
-import com.google.bitcoin.core.*;
-=======
+import org.bitcoinj.core.CoinDefinition;
 import org.bitcoinj.core.AbstractPeerEventListener;
 import org.bitcoinj.core.Address;
 import org.bitcoinj.core.Block;
@@ -63,7 +61,7 @@
 import org.bitcoinj.store.SPVBlockStore;
 import org.bitcoinj.utils.MonetaryFormat;
 import org.bitcoinj.utils.Threading;
->>>>>>> d3435625
+
 import org.slf4j.Logger;
 import org.slf4j.LoggerFactory;
 
@@ -87,20 +85,7 @@
 import android.os.PowerManager.WakeLock;
 import android.support.v4.content.LocalBroadcastManager;
 import android.text.format.DateUtils;
-<<<<<<< HEAD
-
-import com.google.bitcoin.core.TransactionConfidence.ConfidenceType;
-import com.google.bitcoin.core.Wallet.BalanceType;
-import com.google.bitcoin.net.discovery.DnsDiscovery;
-import com.google.bitcoin.net.discovery.PeerDiscovery;
-import com.google.bitcoin.net.discovery.PeerDiscoveryException;
-import com.google.bitcoin.store.BlockStore;
-import com.google.bitcoin.store.BlockStoreException;
-import com.google.bitcoin.store.SPVBlockStore;
-import com.google.bitcoin.utils.Threading;
-
-=======
->>>>>>> d3435625
+
 import de.schildbach.wallet.AddressBookProvider;
 import de.schildbach.wallet.Configuration;
 import de.schildbach.wallet.Constants;
@@ -109,16 +94,14 @@
 import de.schildbach.wallet.service.BlockchainState.Impediment;
 import de.schildbach.wallet.ui.WalletActivity;
 import de.schildbach.wallet.util.CrashReporter;
-<<<<<<< HEAD
-import de.schildbach.wallet.util.GenericUtils;
-=======
+
 import de.schildbach.wallet.util.ThrottlingWalletChangeListener;
->>>>>>> d3435625
+
 import de.schildbach.wallet.util.WalletUtils;
-import hashengineering.digitalcoin.wallet.R;
+import hashengineering.groestlcoin.wallet.R;
 import de.schildbach.wallet.util.ThrottlingWalletChangeListener;
-import org.litecoin.LitecoinPeerDBDiscovery;
-import com.google.bitcoin.net.discovery.IrcDiscovery;
+//import org.litecoin.LitecoinPeerDBDiscovery;
+//import com.google.bitcoin.net.discovery.IrcDiscovery;
 
 
 /**
@@ -455,13 +438,13 @@
                     //int i = 0; //rand.nextInt(50);
                     //String channel = "#AuroraCoin" + String.format("%02d", i);
                     String channel = "#"+CoinDefinition.coinName.toLowerCase() +"00";
-                    private final PeerDiscovery fallbackPeerDiscovery = new IrcDiscovery(channel);
+                    //private final PeerDiscovery fallbackPeerDiscovery = new IrcDiscovery(channel);
 
 					@Override
 					public InetSocketAddress[] getPeers(final long timeoutValue, final TimeUnit timeoutUnit) throws PeerDiscoveryException
 					{
-                        try {
-                        	if (dbPeerDiscovery == null) 
+                        /*try {
+                        	if (dbPeerDiscovery == null)
         					{
 								log.info("Adding PeerDBDiscovery" );
 	                            dbPeerDiscovery = new LitecoinPeerDBDiscovery(Constants.NETWORK_PARAMETERS,
@@ -471,7 +454,7 @@
                         	dbPeerDiscovery = null;
                             // This can happen in the guts of bitcoinj
                             log.info("IllegalStateException in bitcoinj: " + e.getMessage());
-                        }
+                        }*/
 						final List<InetSocketAddress> peers = new LinkedList<InetSocketAddress>();
 
 						boolean needsTrimPeersWorkaround = false;
@@ -496,7 +479,7 @@
                             if(dbPeerDiscovery != null)
                                 peers.addAll(Arrays.asList(dbPeerDiscovery.getPeers(1, TimeUnit.SECONDS)));
 							//log.info("Peer count "+ peers.size());
-                            if (peers.size() < 6 && CoinDefinition.supportsIrcDiscovery())
+                            /*if (peers.size() < 6 && CoinDefinition.supportsIrcDiscovery())
                             {
     							//log.info("Adding ircdiscovery peers ");
                                 try {
@@ -506,7 +489,7 @@
                                     log.info(this.getClass().toString(), "Failed to discover IRC peers: " + e.getMessage());
                                 }
     							//log.info("Peer count "+ peers.size());
-                            }
+                            }*/
                         }
 
 						// workaround because PeerGroup will shuffle peers
@@ -523,8 +506,8 @@
 						normalPeerDiscovery.shutdown();
                         if(dbPeerDiscovery != null)
                             dbPeerDiscovery.shutdown();
-                        if(fallbackPeerDiscovery != null)
-                            fallbackPeerDiscovery.shutdown();
+                        //if(fallbackPeerDiscovery != null)
+                         //   fallbackPeerDiscovery.shutdown();
 					}
 				});
 
@@ -848,11 +831,6 @@
 	@Override
 	public void onTrimMemory(final int level)
 	{
-<<<<<<< HEAD
-		log.warn("low memory detected, stopping service");
-        //WalletApplication.scheduleStartBlockchainService(BlockchainServiceImpl.this);  //disconnect feature
-		stopSelf();
-=======
 		log.info("onTrimMemory({}) called", level);
 
 		if (level >= ComponentCallbacks2.TRIM_MEMORY_BACKGROUND)
@@ -871,7 +849,6 @@
 		final boolean replaying = chainHead.getHeight() < config.getBestChainHeightEver();
 
 		return new BlockchainState(bestChainDate, bestChainHeight, replaying, impediments);
->>>>>>> d3435625
 	}
 
 	@Override
