--- conflicted
+++ resolved
@@ -2,19 +2,10 @@
 <!-- Need to update this for the coin -->
 <manifest xmlns:android="http://schemas.android.com/apk/res/android"
 	xmlns:tools="http://schemas.android.com/tools"
-<<<<<<< HEAD
-
 	package="de.schildbach.wallet.digitalcoin"
 	android:installLocation="internalOnly"
-	android:versionCode="10024"
+	android:versionCode="10025"
 	android:versionName="1.0.1.3" >
-
-=======
-	package="de.schildbach.wallet"
-	android:installLocation="internalOnly"
-	android:versionCode="151"
-	android:versionName="3.30" >
->>>>>>> 667cfd5a
 
 	<uses-sdk
 		android:minSdkVersion="10"
@@ -172,20 +163,12 @@
         <!-- Need to update this for the coin -->
 		<provider
 			android:name="de.schildbach.wallet.AddressBookProvider"
-<<<<<<< HEAD
 			android:authorities="de.schildbach.wallet.digitalcoin.address_book"
-=======
-			android:authorities="de.schildbach.wallet.address_book"
->>>>>>> 667cfd5a
 			android:exported="false" />
         <!-- Need to update this for the coin -->
 		<provider
 			android:name="de.schildbach.wallet.ExchangeRatesProvider"
-<<<<<<< HEAD
 			android:authorities="de.schildbach.wallet.digitalcoin.exchange_rates"
-=======
-			android:authorities="de.schildbach.wallet.exchange_rates"
->>>>>>> 667cfd5a
 			android:exported="false" />
 
 		<receiver
